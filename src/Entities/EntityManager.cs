﻿namespace ZxenLib.Entities;

using System;
using System.Collections.Generic;
using System.IO;
using System.Linq;
using System.Runtime.Serialization.Formatters.Binary;
using Microsoft.Xna.Framework.Graphics;
using ZxenLib.Entities.Components;
using ZxenLib.Events;

/// <summary>
/// Used to store all objects of type <see cref="IEntity"/> and calls all Update and Draw functions for all <see cref="IEntityComponent"/> objects that implement <see cref="IUpdatableEntityComponent"/> and <see cref="IDrawableEntityComponent"/>.
/// </summary>
public class EntityManager : IEntityManager
{
    private readonly List<IEntity> disabledEntitiesList;
    private readonly List<IEntity> allEntities;
    private readonly List<IEntity> toEnable;
    private readonly List<IEntity> toDisable;
    private readonly List<IEntity> toRemove;
    private readonly IEventDispatcher eventDispatcher;

    private readonly List<IUpdatableEntityComponent> updatableComponents;
    private readonly List<IDrawableEntityComponent> drawableEntityComponents;

    /// <summary>
    /// Initializes a new instance of the <see cref="EntityManager"/> class.
    /// </summary>
    public EntityManager(IEventDispatcher eventDispatcher)
    {
        this.disabledEntitiesList = new List<IEntity>();
        this.allEntities = new List<IEntity>();
        this.toEnable = new List<IEntity>();
        this.toDisable = new List<IEntity>();
        this.toRemove = new List<IEntity>();
        this.updatableComponents = new List<IUpdatableEntityComponent>();
        this.drawableEntityComponents = new List<IDrawableEntityComponent>();

        this.eventDispatcher = eventDispatcher;
    }

    /// <summary>
    /// Adds a new <see cref="Entity"/> to the EntityManager.
    /// </summary>
    /// <param name="newEntity">The <see cref="Entity"/> to add.</param>
    public void AddNewEntity(IEntity newEntity)
    {
        if (newEntity == null)
        {
            throw new ArgumentNullException(nameof(newEntity));
        }

        if (!newEntity.IsEnabled)
        {
            newEntity.IsEnabled = true;
        }

        this.allEntities.Add(newEntity);

        this.updatableComponents.AddRange(newEntity.GetComponentsOfType<IUpdatableEntityComponent>());
        this.drawableEntityComponents.AddRange(newEntity.GetComponentsOfType<IDrawableEntityComponent>());

        if (!newEntity.IsInitialized)
        {
            newEntity.Initialize();
        }

<<<<<<< HEAD
        this.eventDispatcher.Publish(new EventData()
=======
        /// <summary>
        /// Removes an <see cref="IEntity"/> from the EntityManager.
        /// </summary>
        /// <param name="id">The target <see cref="IEntity"/> id.</param>
        public void RemoveEntity(string id)
>>>>>>> 33b6dbc6
        {
            EventId = Entity.EntityCreatedProgrammaticId,
            Sender = this,
            TargetObjectId = newEntity.Id
        });
    }

    /// <summary>
    /// Rmeoves an <see cref="IEntity"/> from the EntityManager.
    /// </summary>
    /// <param name="id">The target <see cref="IEntity"/> id.</param>
    public void RemoveEntity(string id)
    {
        if (string.IsNullOrEmpty(id))
        {
            throw new ArgumentNullException(nameof(id));
        }

        IEntity targetEntity = this.allEntities.SingleOrDefault(x => x.Id == id);
        if (targetEntity != null)
        {
            this.RemoveEntity(targetEntity);
        }
    }

    /// <summary>
    /// Removes all entities from the EntityManager;.
    /// </summary>
    public void RemoveAllEntities()
    {
        List<IEntity> cachedEntities = this.allEntities;

        foreach (IEntity entity in cachedEntities)
        {
            this.allEntities.Remove(entity);

            entity.Destroy();
        }

        this.toRemove.Clear();
        this.toDisable.Clear();
        this.disabledEntitiesList.Clear();
    }

    /// <summary>
    /// Gets an entity from the EntityManager by its ID.
    /// </summary>
    /// <param name="id">The ID to search.</param>
    /// <returns><see cref="IEntity"/> with matching ID. Null if not found.</returns>
    public IEntity GetEntityById(string id)
    {
        return this.allEntities.SingleOrDefault(x => x.Id == id);
    }

    /// <summary>
    /// Gets the first <see cref="IEntity"/> that contains component of type <typeparamref name="T"/>.
    /// </summary>
    /// <typeparam name="T">The type being checked for.</typeparam>
    /// <returns><see cref="IEntity"/>.</returns>
    public IEntity GetEntityWithComponentOfType<T>()
        where T : IEntityComponent
    {
        foreach (IEntity entity in this.allEntities)
        {
            if (entity.GetComponent<T>() != null)
            {
                return entity;
            }
        }

        return null;
    }

    /// <summary>
    /// Gets all <see cref="IEntity"/> objects that contain component of type <typeparamref name="T"/>.
    /// </summary>
    /// <typeparam name="T">The type being checked for.</typeparam>
    /// <returns><see cref="IEnumerable{IEntity}"/>.</returns>
    public IEnumerable<IEntity> GetAllEntitiesWithComponentOfType<T>()
        where T : IEntityComponent
    {
        List<IEntity> retval = new List<IEntity>();

        foreach (IEntity entity in this.allEntities)
        {
            if (entity.GetComponent<T>() != null)
            {
                retval.Add(entity);
            }
        }

        return retval;
    }

    /// <summary>
    /// Initiates all data saves for entities.
    /// </summary>
    /// <param name="fileStream">The <see cref="FileStream"/> for the save file.</param>
    /// <param name="formatter">The <see cref="BinaryFormatter"/> used to format the data.</param>
    public void Load(FileStream fileStream, BinaryFormatter formatter)
    {
        throw new NotImplementedException();
    }

    /// <summary>
    /// Initiates all data saves for entities.
    /// </summary>
    /// <param name="fileStream">The <see cref="FileStream"/> for the save file.</param>
    /// <param name="formatter">The <see cref="BinaryFormatter"/> used to format the data.</param>
    public void Save(ref FileStream fileStream, BinaryFormatter formatter)
    {
        throw new NotImplementedException();
    }

    /// <summary>
    /// Frame Update function. This will first enable any entities waiting to be enabled,
    /// update all updatable components, process pending entity disables, then process
    /// entity removals.
    /// </summary>
    /// <param name="deltaTime">The time delta of last frame.</param>
    public void Update(float deltaTime)
    {
        // Enable Entities
        if (this.toEnable.Count > 0)
        {
            List<IEntity> toEnableCache = new List<IEntity>(this.toEnable.Count);
            foreach (IEntity entityToEnable in toEnableCache)
            {
                // Check if the component is currently in the disabled group,
                // and remove it.
                if (entityToEnable.IsEnabled && !entityToEnable.RemoveFlag
                                             && this.disabledEntitiesList.Contains(entityToEnable))
                {
                    this.disabledEntitiesList.Remove(entityToEnable);
                }
                else if (entityToEnable.RemoveFlag)
                {
                    // but if we have a remove flag, we definitely shouldn't enable this
                    // entity and should instead deferr to the removal.
                    if (!this.toRemove.Contains(entityToEnable))
                    {
                        this.toRemove.Add(entityToEnable);
                    }

                    this.toEnable.Remove(entityToEnable);
                    entityToEnable.IsEnabled = false;

                    // We also want to be sure to disable any components before we
                    // update or draw this frame. This should probably be smarter,
                    // but will do for now.
                    IEnumerable<IEntityComponent> componentsToDisable =
                        entityToEnable.GetComponentsOfType<IEntityComponent>();

                    if (componentsToDisable != null && componentsToDisable.Any())
                    {
                        foreach (IEntityComponent component in componentsToDisable)
                        {
                            component.IsEnabled = false;
                        }
                    }

                    continue;
                }

                entityToEnable.IsEnabled = true;

                // Enable any components on this entity
                IEnumerable<IEntityComponent> entityComponents =
                    entityToEnable.GetComponentsOfType<IEntityComponent>();
                if (entityComponents != null && entityComponents.Any())
                {
                    foreach (IEntityComponent component in entityComponents)
                    {
                        component.IsEnabled = true;
                    }
                }

                this.toEnable.Remove(entityToEnable);
            }
        }

        // update updatable components
        if (this.updatableComponents.Count > 0)
        {
            foreach (IUpdatableEntityComponent updatableComponent in this.updatableComponents)
            {
                if (updatableComponent.Parent.IsEnabled)
                {
                    if (updatableComponent.IsEnabled)
                    {
                        updatableComponent.Update(deltaTime);
                        continue;
                    }
                }
                else if (!updatableComponent.Parent.IsEnabled && !this.disabledEntitiesList.Contains(updatableComponent.Parent) && !this.toDisable.Contains(updatableComponent.Parent))
                {
                    this.toDisable.Add(updatableComponent.Parent);
                }
            }
        }

        // Re-Enable previously disabled entities that are now marked as enabled.
        if (this.disabledEntitiesList.Count > 0)
        {
            List<IEntity> toEnableCache = new List<IEntity>(this.disabledEntitiesList);
            foreach (IEntity entity in toEnableCache)
            {
                if (entity.IsEnabled && !this.toDisable.Contains(entity))
                {
                    // Enable any components on this entity
                    IEnumerable<IEntityComponent> entityComponents =
                        entity.GetComponentsOfType<IEntityComponent>();
                    if (entityComponents != null && entityComponents.Any())
                    {
                        foreach (IEntityComponent component in entityComponents)
                        {
                            component.IsEnabled = true;
                        }
                    }

                    this.disabledEntitiesList.Remove(entity);
                }
            }
        }

        // These must occur after other update methods
        if (this.toDisable.Count > 0)
        {
            List<IEntity> toDisableCache = new List<IEntity>(this.toDisable);
            foreach (IEntity entityToDisable in toDisableCache)
            {
                if (this.toEnable.Contains(entityToDisable))
                {
                    throw new Exception("Cannot disable and enable entity in same frame. This should never happen.");
                }

                entityToDisable.IsEnabled = false;

                IEnumerable<IEntityComponent> entityComponents =
                    entityToDisable.GetComponentsOfType<IEntityComponent>();
                if (entityComponents != null && entityComponents.Any())
                {
                    foreach (IEntityComponent component in entityComponents)
                    {
                        component.IsEnabled = false;
                    }
                }

                this.disabledEntitiesList.Add(entityToDisable);
                this.toDisable.Remove(entityToDisable);
            }
        }

        // Destroy entities queued for removal
        if (this.toRemove.Count > 0)
        {
            List<IEntity> removeListCache = new List<IEntity>(this.toDisable);

            foreach (Entity entityToRemove in removeListCache)
            {
                this.RemoveEntity(entityToRemove);
                this.toRemove.Remove(entityToRemove);
                entityToRemove.Destroy();
            }
        }
    }

    /// <summary>
    /// Called every frame draw. Processes all registered drawable entity components.
    /// </summary>
    /// <param name="sb">The <see cref="SpriteBatch"/> for the Draw method call.</param>
    public void Draw(SpriteBatch sb)
    {
        foreach (IDrawableEntityComponent drawableComponent in this.drawableEntityComponents)
        {
            if (drawableComponent.IsEnabled)
            {
                drawableComponent.Draw(sb);
            }
        }
    }

    /// <summary>
    /// Rmeoves an <see cref="IEntity"/> from the EntityManager.
    /// </summary>
    /// <param name="entity">The target <see cref="Entity"/>.</param>
    private void RemoveEntity(IEntity entity)
    {
        this.toRemove.Remove(entity);

        if (this.allEntities.Contains(entity))
        {
            this.allEntities.Remove(entity);
        }

        if (this.disabledEntitiesList.Contains(entity))
        {
            this.disabledEntitiesList.Remove(entity);
        }

        if (this.toRemove.Contains(entity))
        {
            this.toRemove.Remove(entity);
        }

        IEnumerable<IUpdatableEntityComponent> entityUpdatableComponents =
            entity.GetComponentsOfType<IUpdatableEntityComponent>();
        if (entityUpdatableComponents != null && entityUpdatableComponents.Any())
        {
            foreach (IUpdatableEntityComponent updatableComponent in entityUpdatableComponents)
            {
                this.updatableComponents.Remove(updatableComponent);
            }
        }

        IEnumerable<IDrawableEntityComponent> entityDrawableComponents =
            entity.GetComponentsOfType<IDrawableEntityComponent>();
        if (entityDrawableComponents != null && entityDrawableComponents.Any())
        {
            foreach (IDrawableEntityComponent drawableComponent in entityDrawableComponents)
            {
                this.drawableEntityComponents.Remove(drawableComponent);
            }
        }

        entity.Destroy();

        this.eventDispatcher.Publish(new EventData()
        {
            EventId = Entity.EntityRemovedProgrammaticId,
            Sender = this,
            TargetObjectId = entity.Id
        });
    }
}<|MERGE_RESOLUTION|>--- conflicted
+++ resolved
@@ -1,4 +1,4 @@
-﻿namespace ZxenLib.Entities;
+namespace ZxenLib.Entities;
 
 using System;
 using System.Collections.Generic;
@@ -66,15 +66,7 @@
             newEntity.Initialize();
         }
 
-<<<<<<< HEAD
         this.eventDispatcher.Publish(new EventData()
-=======
-        /// <summary>
-        /// Removes an <see cref="IEntity"/> from the EntityManager.
-        /// </summary>
-        /// <param name="id">The target <see cref="IEntity"/> id.</param>
-        public void RemoveEntity(string id)
->>>>>>> 33b6dbc6
         {
             EventId = Entity.EntityCreatedProgrammaticId,
             Sender = this,
